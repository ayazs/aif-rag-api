[tool.poetry]
name = "aif-rag-api"
version = "0.1.0"
description = "A FastAPI application for semantic document search powered by OpenAI embeddings and Pinecone vector database"
authors = ["ayazs"]
readme = "README.md"
packages = [{include = "app"}]

[tool.poetry.dependencies]
python = "^3.8"
python-dotenv = "^1.0.0"
fastapi = "^0.109.0"
uvicorn = {extras = ["standard"], version = "^0.27.0"}

[tool.poetry.group.dev.dependencies]
pytest = "^8.0.0"
pytest-asyncio = "^0.23.0"
<<<<<<< HEAD
=======
pytest-cov = "^4.1.0"
>>>>>>> 220c2fdd
httpx = "^0.27.0"

[build-system]
requires = ["poetry-core"]
build-backend = "poetry.core.masonry.api"<|MERGE_RESOLUTION|>--- conflicted
+++ resolved
@@ -15,10 +15,7 @@
 [tool.poetry.group.dev.dependencies]
 pytest = "^8.0.0"
 pytest-asyncio = "^0.23.0"
-<<<<<<< HEAD
-=======
 pytest-cov = "^4.1.0"
->>>>>>> 220c2fdd
 httpx = "^0.27.0"
 
 [build-system]
