"""
API routes module.

This module defines the API endpoints and their handlers.
Each endpoint is versioned under the /api/v1 prefix.
"""

from fastapi import APIRouter
from app.schemas.responses import SuccessResponse

# Create API router instance
router = APIRouter()

@router.get("/test")
async def test_endpoint():
<<<<<<< HEAD
    return SuccessResponse(
        data={"status": "working"},
        message="API is working"
    ) 
=======
    """
    Test endpoint to verify API functionality.
    
    Returns:
        dict: A simple message indicating the API is working
    """
    return {"message": "API is working"} 
>>>>>>> 220c2fdd
<|MERGE_RESOLUTION|>--- conflicted
+++ resolved
@@ -13,17 +13,13 @@
 
 @router.get("/test")
 async def test_endpoint():
-<<<<<<< HEAD
-    return SuccessResponse(
-        data={"status": "working"},
-        message="API is working"
-    ) 
-=======
     """
     Test endpoint to verify API functionality.
     
     Returns:
-        dict: A simple message indicating the API is working
+        SuccessResponse: A structured response indicating the API is working
     """
-    return {"message": "API is working"} 
->>>>>>> 220c2fdd
+    return SuccessResponse(
+        data={"status": "working"},
+        message="API is working"
+    )