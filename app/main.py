"""
Main FastAPI application module.

<<<<<<< HEAD
This module sets up the core FastAPI application with:
- API configuration and metadata
- CORS middleware
- Exception handlers
- Health check endpoint
- API versioning and routing
"""

from fastapi import FastAPI, status, HTTPException
=======
This module sets up the FastAPI application with:
- CORS middleware configuration
- API versioning
- Router registration
- Application metadata
"""

from fastapi import FastAPI
>>>>>>> 220c2fdd
from fastapi.middleware.cors import CORSMiddleware
from fastapi.exceptions import RequestValidationError
from app.config import get_setting
from app.api.exceptions import (
    validation_exception_handler,
    http_exception_handler,
    generic_exception_handler
)
from app.schemas.responses import SuccessResponse

# Initialize FastAPI application with metadata
app = FastAPI(
    title="Document Search API",
    description="A FastAPI application for semantic document search powered by OpenAI embeddings and Pinecone vector database",
    version="1.0.0"
)

<<<<<<< HEAD
# Register exception handlers for consistent error responses
app.add_exception_handler(Exception, generic_exception_handler)
app.add_exception_handler(RequestValidationError, validation_exception_handler)
app.add_exception_handler(HTTPException, http_exception_handler)

=======
>>>>>>> 220c2fdd
# Configure CORS middleware
# Note: In production, replace "*" with specific allowed origins
app.add_middleware(
    CORSMiddleware,
    allow_origins=["*"],  # Allows all origins in development
    allow_credentials=True,  # Allows cookies and authentication headers
    allow_methods=["*"],  # Allows all HTTP methods
    allow_headers=["*"],  # Allows all headers
)

<<<<<<< HEAD
@app.get("/health", status_code=status.HTTP_200_OK)
async def health_check():
    """
    Health check endpoint.
    
    This endpoint provides a simple way to verify that the API is running and
    responsive. It returns a success response with a health status message.
    
    Returns:
        SuccessResponse with health status information
    """
    return SuccessResponse(
        data={"status": "healthy"},
        message="Service is running"
    )

# Import and include the API v1 router
=======
# Import and include API router with version prefix
>>>>>>> 220c2fdd
from app.api.routes import router as api_router
app.include_router(api_router, prefix=get_setting('API_V1_STR')) <|MERGE_RESOLUTION|>--- conflicted
+++ resolved
@@ -1,7 +1,6 @@
 """
 Main FastAPI application module.
 
-<<<<<<< HEAD
 This module sets up the core FastAPI application with:
 - API configuration and metadata
 - CORS middleware
@@ -11,16 +10,6 @@
 """
 
 from fastapi import FastAPI, status, HTTPException
-=======
-This module sets up the FastAPI application with:
-- CORS middleware configuration
-- API versioning
-- Router registration
-- Application metadata
-"""
-
-from fastapi import FastAPI
->>>>>>> 220c2fdd
 from fastapi.middleware.cors import CORSMiddleware
 from fastapi.exceptions import RequestValidationError
 from app.config import get_setting
@@ -38,14 +27,11 @@
     version="1.0.0"
 )
 
-<<<<<<< HEAD
 # Register exception handlers for consistent error responses
 app.add_exception_handler(Exception, generic_exception_handler)
 app.add_exception_handler(RequestValidationError, validation_exception_handler)
 app.add_exception_handler(HTTPException, http_exception_handler)
 
-=======
->>>>>>> 220c2fdd
 # Configure CORS middleware
 # Note: In production, replace "*" with specific allowed origins
 app.add_middleware(
@@ -56,7 +42,6 @@
     allow_headers=["*"],  # Allows all headers
 )
 
-<<<<<<< HEAD
 @app.get("/health", status_code=status.HTTP_200_OK)
 async def health_check():
     """
@@ -74,8 +59,5 @@
     )
 
 # Import and include the API v1 router
-=======
-# Import and include API router with version prefix
->>>>>>> 220c2fdd
 from app.api.routes import router as api_router
 app.include_router(api_router, prefix=get_setting('API_V1_STR')) 